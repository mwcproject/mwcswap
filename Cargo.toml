[package]
name = "grinswap"
version = "0.1.0"
authors = ["vault713 <hello@713.mw>"]
description = "Grin cross-chain atomic swaps"
keywords = [ "grin", "mimblewimble", "rust", "crypto", "cryptocurrency", "atomic swap", "scriptless scripts" ]
license = "Apache-2.0"
readme = "README.md"
edition = "2018"

[dependencies]
bitcoin = { version = "0.19", git = "https://github.com/mwcproject/rust-bitcoin", branch = "zkp", features = ["bitcoinconsensus"] }
bitcoin_hashes = { version = "0.7", features = ["serde"] }
blake2-rfc = "0.2"
byteorder = "1.3"
chrono = { version = "0.4", features = ["serde"] }
failure = "0.1"
failure_derive = "0.1"
hex = "0.3"
lazy_static = "1.4"
parking_lot = "0.6"
rand = "0.5"
serde = { version = "1.0", features = ["derive"] }
serde_derive = "1"
serde_json = "1"
sha2 = "0.8"
uuid = { version = "0.7", features = ["serde", "v4"] }

<<<<<<< HEAD
#grin_core = { path = "../mwc-node/core", version= "3.1.1"}
#grin_keychain = { path = "../mwc-node/keychain", version = "3.1.1" }
#grin_store = { path = "../mwc-node/store", version = "3.1.1" }
#grin_util = { path = "../mwc-node/util", version = "3.1.1" }
#grin_wallet_libwallet = { path = "../mwc-wallet/libwallet", version = "3.1.4" }


grin_core = { git = "https://github.com/mwcproject/mwc-node", tag = "3.1.1" }
grin_keychain = { git = "https://github.com/mwcproject/mwc-node", tag = "3.1.1" }
grin_store = { git = "https://github.com/mwcproject/mwc-node", tag = "3.1.1" }
grin_util = { git = "https://github.com/mwcproject/mwc-node", tag = "3.1.1" }

grin_wallet_libwallet = { git = "https://github.com/mwcproject/mwc-wallet", version = "3.1.4" }
=======
grin_core = "2.1.0"
grin_keychain = "2.1.0"
grin_store = "2.1.0"
grin_util = "2.1.0"
grin_wallet_libwallet = "2.1.0"
>>>>>>> ff7babd2

[patch.crates-io]
grin_secp256k1zkp = { git = "https://github.com/mwcproject/rust-secp256k1-zkp", branch = "master" }<|MERGE_RESOLUTION|>--- conflicted
+++ resolved
@@ -26,7 +26,11 @@
 sha2 = "0.8"
 uuid = { version = "0.7", features = ["serde", "v4"] }
 
-<<<<<<< HEAD
+grin_core = "2.1.0"
+grin_keychain = "2.1.0"
+grin_store = "2.1.0"
+grin_util = "2.1.0"
+grin_wallet_libwallet = "2.1.0"
 #grin_core = { path = "../mwc-node/core", version= "3.1.1"}
 #grin_keychain = { path = "../mwc-node/keychain", version = "3.1.1" }
 #grin_store = { path = "../mwc-node/store", version = "3.1.1" }
@@ -40,13 +44,6 @@
 grin_util = { git = "https://github.com/mwcproject/mwc-node", tag = "3.1.1" }
 
 grin_wallet_libwallet = { git = "https://github.com/mwcproject/mwc-wallet", version = "3.1.4" }
-=======
-grin_core = "2.1.0"
-grin_keychain = "2.1.0"
-grin_store = "2.1.0"
-grin_util = "2.1.0"
-grin_wallet_libwallet = "2.1.0"
->>>>>>> ff7babd2
 
 [patch.crates-io]
 grin_secp256k1zkp = { git = "https://github.com/mwcproject/rust-secp256k1-zkp", branch = "master" }