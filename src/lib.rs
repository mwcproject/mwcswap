--- conflicted
+++ resolved
@@ -1,6 +1,3 @@
-<<<<<<< HEAD
-pub extern crate bitcoin;
-=======
 // Copyright 2019 The vault713 Developers
 //
 // Licensed under the Apache License, Version 2.0 (the "License");
@@ -16,7 +13,6 @@
 // limitations under the License.
 
 extern crate bitcoin;
->>>>>>> ff7babd2
 extern crate bitcoin_hashes;
 extern crate blake2_rfc as blake2;
 extern crate byteorder;
