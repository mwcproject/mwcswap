// Copyright 2019 The vault713 Developers
//
// Licensed under the Apache License, Version 2.0 (the "License");
// you may not use this file except in compliance with the License.
// You may obtain a copy of the License at
//
//     http://www.apache.org/licenses/LICENSE-2.0
//
// Unless required by applicable law or agreed to in writing, software
// distributed under the License is distributed on an "AS IS" BASIS,
// WITHOUT WARRANTIES OR CONDITIONS OF ANY KIND, either express or implied.
// See the License for the specific language governing permissions and
// limitations under the License.

use super::client::BtcNodeClient;
use super::types::{BtcBuyerContext, BtcData, BtcSellerContext};
use crate::swap::message::{Message, Update};
use crate::swap::types::{
	Action, BuyerContext, Context, Currency, Role, RoleContext, SecondaryBuyerContext,
	SecondarySellerContext, SellerContext, Status,
};
use crate::swap::{BuyApi, ErrorKind, Keychain, NodeClient, SellApi, Swap, SwapApi};
use bitcoin::{Address, AddressType};
use grin_keychain::{Identifier, SwitchCommitmentType};
use grin_util::secp::aggsig::export_secnonce_single as generate_nonce;
use std::str::FromStr;
use std::time::Duration;

pub struct BtcSwapApi<C, B>
where
	C: NodeClient,
	B: BtcNodeClient,
{
	node_client: C,
	btc_node_client: B,
}

impl<C, B> BtcSwapApi<C, B>
where
	C: NodeClient,
	B: BtcNodeClient,
{
	/// Create BTC Swap API instance
	pub fn new(node_client: C, btc_node_client: B) -> Self {
		Self {
			node_client,
			btc_node_client,
		}
	}

	fn script<K: Keychain>(&self, keychain: &K, swap: &mut Swap) -> Result<(), ErrorKind> {
		let btc_data = swap.secondary_data.unwrap_btc_mut()?;
		btc_data.script(
			keychain.secp(),
			swap.redeem_public
				.as_ref()
				.ok_or(ErrorKind::UnexpectedAction)?,
		)?;
		Ok(())
	}

	fn btc_balance<K: Keychain>(
		&mut self,
		keychain: &K,
		swap: &mut Swap,
		confirmations_needed: u64,
	) -> Result<(u64, u64, u64), ErrorKind> {
		self.script(keychain, swap)?;
		let btc_data = swap.secondary_data.unwrap_btc_mut()?;
		let address = btc_data.address(swap.network)?;
		let outputs = self.btc_node_client.unspent(&address)?;
		let height = self.btc_node_client.height()?;
		let mut pending_amount = 0;
		let mut confirmed_amount = 0;
		let mut least_confirmations = None;

		let mut confirmed_outputs = Vec::new();

		for output in outputs {
			if output.height == 0 {
				// Output in mempool
				least_confirmations = Some(0);
				pending_amount += output.value;
			} else {
				let confirmations = height.saturating_sub(output.height) + 1;
				if confirmations >= confirmations_needed {
					// Enough confirmations
					confirmed_amount += output.value;
					confirmed_outputs.push(output);
				} else {
					// Not yet enough confirmations
					if least_confirmations
						.map(|least| confirmations < least)
						.unwrap_or(true)
					{
						least_confirmations = Some(confirmations);
					}
					pending_amount += output.value;
				}
			}
		}

		confirmed_outputs.sort_by(|a, b| a.out_point.txid.cmp(&b.out_point.txid));

		btc_data.confirmed_outputs = confirmed_outputs;

		Ok((
			pending_amount,
			confirmed_amount,
			least_confirmations.unwrap_or(0),
		))
	}

	// Seller specific methods

	/// Seller checks Grin and Bitcoin chains for the locked funds
	fn seller_check_locks<K: Keychain>(
		&mut self,
		keychain: &K,
		swap: &mut Swap,
	) -> Result<Option<Action>, ErrorKind> {
		// Check Grin chain
		if !swap.is_locked(30) {
			match swap.lock_confirmations {
				None => return Ok(Some(Action::PublishTx)),
				Some(_) => {
					let confirmations =
						swap.update_lock_confirmations(keychain.secp(), &self.node_client)?;
					if !swap.is_locked(30) {
						return Ok(Some(Action::Confirmations {
							required: 30,
							actual: confirmations,
						}));
					}
				}
			};
		}

		// Check Bitcoin chain
		if !swap.secondary_data.unwrap_btc()?.locked {
			let (pending_amount, confirmed_amount, mut least_confirmations) =
				self.btc_balance(keychain, swap, 6)?;
			if pending_amount + confirmed_amount < swap.secondary_amount {
				least_confirmations = 0;
			};

			if confirmed_amount < swap.secondary_amount {
				return Ok(Some(Action::ConfirmationsSecondary {
					currency: swap.secondary_currency,
					required: 6,
					actual: least_confirmations,
				}));
			}

			swap.secondary_data.unwrap_btc_mut()?.locked = true;
		}

		// If we got here, funds have been locked on both chains with sufficient confirmations
		swap.status = Status::Locked;

		Ok(None)
	}

	/// Seller applies an update message to the Swap
	fn seller_receive_message<K: Keychain>(
		&self,
		keychain: &K,
		swap: &mut Swap,
		context: &Context,
		message: Message,
	) -> Result<(), ErrorKind> {
		match swap.status {
			Status::Offered => self.seller_accepted_offer(keychain, swap, context, message),
			Status::Accepted | Status::Locked => {
				self.seller_init_redeem(keychain, swap, context, message)
			}
			_ => Err(ErrorKind::UnexpectedMessageType),
		}
	}

	/// Seller applies accepted offer message from buyer to the swap
	fn seller_accepted_offer<K: Keychain>(
		&self,
		keychain: &K,
		swap: &mut Swap,
		context: &Context,
		message: Message,
	) -> Result<(), ErrorKind> {
		let (_, accept_offer, secondary_update) = message.unwrap_accept_offer()?;
		let btc_update = secondary_update.unwrap_btc()?.unwrap_accept_offer()?;

		SellApi::accepted_offer(keychain, swap, context, accept_offer)?;
		let btc_data = swap.secondary_data.unwrap_btc_mut()?;
		btc_data.accepted_offer(btc_update)?;

		Ok(())
	}

	/// Seller applies accepted offer message from buyer to the swap
	fn seller_init_redeem<K: Keychain>(
		&self,
		keychain: &K,
		swap: &mut Swap,
		context: &Context,
		message: Message,
	) -> Result<(), ErrorKind> {
		let (_, init_redeem, _) = message.unwrap_init_redeem()?;
		SellApi::init_redeem(keychain, swap, context, init_redeem)?;

		Ok(())
	}

	/// Seller builds the transaction to redeem their Bitcoins
	fn seller_build_redeem_tx<K: Keychain>(
		&self,
		keychain: &K,
		swap: &mut Swap,
		context: &Context,
	) -> Result<(), ErrorKind> {
		swap.expect(Status::Redeem)?;
		self.script(keychain, swap)?;
		let cosign_id = &context.unwrap_seller()?.unwrap_btc()?.cosign;

		let redeem_address = Address::from_str(&swap.unwrap_seller()?.0)
			.map_err(|_| ErrorKind::Generic("Unable to parse BTC redeem address".into()))?;

		let cosign_secret = keychain.derive_key(0, cosign_id, &SwitchCommitmentType::None)?;
		let redeem_secret = SellApi::calculate_redeem_secret(keychain, swap)?;

		// This function should only be called once
		let btc_data = swap.secondary_data.unwrap_btc_mut()?;
		if btc_data.redeem_tx.is_some() {
			return Err(ErrorKind::OneShot)?;
		}

		btc_data.redeem_tx(
			keychain.secp(),
			&redeem_address,
			10,
			&cosign_secret,
			&redeem_secret,
		)?;
		swap.status = Status::RedeemSecondary;

		Ok(())
	}

	fn seller_update_redeem(&mut self, swap: &mut Swap) -> Result<Action, ErrorKind> {
		swap.expect(Status::RedeemSecondary)?;

		// We have generated the BTC redeem tx..
		let btc_data = swap.secondary_data.unwrap_btc_mut()?;
		let txid = &btc_data
			.redeem_tx
			.as_ref()
			.ok_or(ErrorKind::Generic("Redeem transaction missing".into()))?
			.txid;

		if btc_data.redeem_confirmations.is_none() {
			// ..but we haven't published it yet
			Ok(Action::PublishTxSecondary(Currency::Btc))
		} else {
			// ..we published it..
			if let Some((Some(height), _)) = self.btc_node_client.transaction(txid)? {
				let confirmations = self.btc_node_client.height()?.saturating_sub(height) + 1;
				btc_data.redeem_confirmations = Some(confirmations);
				if confirmations > 0 {
					// ..and its been included in a block!
					return Ok(Action::Complete);
				}
			}
			// ..but its not confirmed yet
			Ok(Action::ConfirmationRedeemSecondary(
				swap.secondary_currency,
				format!("{}", txid),
			))
		}
	}

	// Buyer specific methods

	/// Buyer checks Grin and Bitcoin chains for the locked funds
	fn buyer_check_locks<K: Keychain>(
		&mut self,
		keychain: &K,
		swap: &mut Swap,
		context: &Context,
	) -> Result<Option<Action>, ErrorKind> {
		// Check Bitcoin chain
		if !swap.secondary_data.unwrap_btc()?.locked {
			let (pending_amount, confirmed_amount, least_confirmations) =
				self.btc_balance(keychain, swap, 6)?;
			let chain_amount = pending_amount + confirmed_amount;
			if chain_amount < swap.secondary_amount {
				// At this point, user needs to deposit (more) Bitcoin
				self.script(keychain, swap)?;
				return Ok(Some(Action::DepositSecondary {
					currency: swap.secondary_currency,
					amount: swap.secondary_amount - chain_amount,
					address: format!(
						"{}",
						swap.secondary_data.unwrap_btc()?.address(swap.network)?
					),
				}));
			}

			// Enough confirmed or in mempool
			if confirmed_amount < swap.secondary_amount {
				// Wait for enough confirmations
				return Ok(Some(Action::ConfirmationsSecondary {
					currency: swap.secondary_currency,
					required: 6,
					actual: least_confirmations,
				}));
			}

			swap.secondary_data.unwrap_btc_mut()?.locked = true;
		}

		// Check Grin chain
		let confirmations = swap.update_lock_confirmations(keychain.secp(), &self.node_client)?;
		if !swap.is_locked(30) {
			return Ok(Some(Action::Confirmations {
				required: 30,
				actual: confirmations,
			}));
		}

		// If we got here, funds have been locked on both chains with sufficient confirmations
		swap.status = Status::Locked;
		BuyApi::init_redeem(keychain, swap, context)?;

		Ok(None)
	}

	/// Buyer applies an update message to the Swap
	fn buyer_receive_message<K: Keychain>(
		&self,
		keychain: &K,
		swap: &mut Swap,
		context: &Context,
		message: Message,
	) -> Result<(), ErrorKind> {
		match swap.status {
			Status::InitRedeem => self.buyer_redeem(keychain, swap, context, message),
			_ => Err(ErrorKind::UnexpectedMessageType),
		}
	}

	/// Buyer applies redeem message from seller to the swap
	fn buyer_redeem<K: Keychain>(
		&self,
		keychain: &K,
		swap: &mut Swap,
		context: &Context,
		message: Message,
	) -> Result<(), ErrorKind> {
		let (_, redeem, _) = message.unwrap_redeem()?;
		BuyApi::redeem(keychain, swap, context, redeem)?;
		Ok(())
	}
}

<<<<<<< HEAD
impl<K, C: 'static, B> SwapApi<K> for BtcSwapApi<K, C, B>
=======
impl<K, C, B> SwapApi<K> for BtcSwapApi<C, B>
>>>>>>> ff7babd2
where
	K: Keychain,
	C: NodeClient,
	B: BtcNodeClient,
{
	fn context_key_count(
		&mut self,
		secondary_currency: Currency,
		_is_seller: bool,
	) -> Result<usize, ErrorKind> {
		if secondary_currency != Currency::Btc {
			return Err(ErrorKind::UnexpectedCoinType);
		}

		Ok(4)
	}

	fn create_context(
		&mut self,
		keychain: &K,
		secondary_currency: Currency,
		is_seller: bool,
		inputs: Option<Vec<(Identifier, u64)>>,
		keys: Vec<Identifier>,
	) -> Result<Context, ErrorKind> {
		if secondary_currency != Currency::Btc {
			return Err(ErrorKind::UnexpectedCoinType);
		}

		let secp = keychain.secp();
		let mut keys = keys.into_iter();

		let role_context = if is_seller {
			RoleContext::Seller(SellerContext {
				inputs: inputs.ok_or(ErrorKind::UnexpectedRole)?,
				change_output: keys.next().unwrap(),
				refund_output: keys.next().unwrap(),
				secondary_context: SecondarySellerContext::Btc(BtcSellerContext {
					cosign: keys.next().unwrap(),
				}),
			})
		} else {
			RoleContext::Buyer(BuyerContext {
				output: keys.next().unwrap(),
				redeem: keys.next().unwrap(),
				secondary_context: SecondaryBuyerContext::Btc(BtcBuyerContext {
					refund: keys.next().unwrap(),
				}),
			})
		};

		Ok(Context {
			multisig_key: keys.next().unwrap(),
			multisig_nonce: generate_nonce(secp)?,
			lock_nonce: generate_nonce(secp)?,
			refund_nonce: generate_nonce(secp)?,
			redeem_nonce: generate_nonce(secp)?,
			role_context,
		})
	}

	/// Seller creates a swap offer
	fn create_swap_offer(
		&mut self,
		keychain: &K,
		context: &Context,
		address: Option<String>,
		primary_amount: u64,
		secondary_amount: u64,
		secondary_currency: Currency,
		secondary_redeem_address: String,
	) -> Result<(Swap, Action), ErrorKind> {
		let redeem_address = Address::from_str(&secondary_redeem_address)
			.map_err(|_| ErrorKind::Generic("Unable to parse BTC redeem address".into()))?;

		match redeem_address.address_type() {
			Some(AddressType::P2pkh) | Some(AddressType::P2sh) => {}
			_ => {
				return Err(ErrorKind::Generic(
					"Only P2PKH and P2SH BTC redeem addresses are supported".into(),
				))
			}
		};

		if secondary_currency != Currency::Btc {
			return Err(ErrorKind::UnexpectedCoinType);
		}

		let height = self.node_client.get_chain_tip()?.0;
		let mut swap = SellApi::create_swap_offer(
			keychain,
			context,
			address,
			primary_amount,
			secondary_amount,
			Currency::Btc,
			secondary_redeem_address,
			height,
		)?;

		let btc_data = BtcData::new(
			keychain,
			context.unwrap_seller()?.unwrap_btc()?,
			Duration::from_secs(24 * 60 * 60),
		)?;
		swap.secondary_data = btc_data.wrap();

		let action = self.required_action(keychain, &mut swap, context)?;
		Ok((swap, action))
	}

	/// Buyer accepts a swap offer
	fn accept_swap_offer(
		&mut self,
		keychain: &K,
		context: &Context,
		address: Option<String>,
		message: Message,
	) -> Result<(Swap, Action), ErrorKind> {
		let (id, offer, secondary_update) = message.unwrap_offer()?;
		let btc_data = BtcData::from_offer(
			keychain,
			secondary_update.unwrap_btc()?.unwrap_offer()?,
			context.unwrap_buyer()?.unwrap_btc()?,
		)?;

<<<<<<< HEAD
		let height = self.node_client.get_chain_tip()?.0;
		let mut swap =
			BuyApi::accept_swap_offer(self.keychain()?, context, address, id, offer, height)?;
=======
		let height = self.node_client.get_chain_height()?;
		let mut swap = BuyApi::accept_swap_offer(keychain, context, address, id, offer, height)?;
>>>>>>> ff7babd2
		swap.secondary_data = btc_data.wrap();

		let action = self.required_action(keychain, &mut swap, context)?;
		Ok((swap, action))
	}

	fn completed(
		&mut self,
		keychain: &K,
		swap: &mut Swap,
		context: &Context,
	) -> Result<Action, ErrorKind> {
		match swap.role {
			Role::Seller(_, _) => {
				swap.expect(Status::RedeemSecondary)?;
				let btc_data = swap.secondary_data.unwrap_btc()?;
				if btc_data.redeem_confirmations.unwrap_or(0) > 0 {
					swap.status = Status::Completed;
				} else {
					return Err(ErrorKind::UnexpectedAction);
				}
			}
			Role::Buyer => BuyApi::completed(swap)?,
		}
		let action = self.required_action(keychain, swap, context)?;

		Ok(action)
	}

	fn refunded(&mut self, _keychain: &K, _swap: &mut Swap) -> Result<(), ErrorKind> {
		unimplemented!();
	}

	fn cancelled(&mut self, _keychain: &K, _swap: &mut Swap) -> Result<(), ErrorKind> {
		unimplemented!();
	}

	/// Check which action should be taken by the user
	fn required_action(
		&mut self,
		keychain: &K,
		swap: &mut Swap,
		context: &Context,
	) -> Result<Action, ErrorKind> {
		if swap.is_finalized() {
			return Ok(Action::None);
		}

		let action = match swap.role {
			Role::Seller(_, _) => {
				if swap.status == Status::Accepted {
					if let Some(action) = self.seller_check_locks(keychain, swap)? {
						return Ok(action);
					}
				} else if swap.status == Status::RedeemSecondary {
					return self.seller_update_redeem(swap);
				}
				let action = SellApi::required_action(&mut self.node_client, swap)?;

				match (swap.status, action) {
					(Status::Redeem, Action::Complete) => {
						self.seller_build_redeem_tx(keychain, swap, context)?;
						Action::PublishTxSecondary(Currency::Btc)
					}
					(_, action) => action,
				}
			}
			Role::Buyer => {
				if swap.status == Status::Accepted {
					if let Some(action) = self.buyer_check_locks(keychain, swap, context)? {
						return Ok(action);
					}
				}
				BuyApi::required_action(&mut self.node_client, swap)?
			}
		};

		Ok(action)
	}

	fn message(&mut self, _keychain: &K, swap: &Swap) -> Result<Message, ErrorKind> {
		let message = match swap.role {
			Role::Seller(_, _) => {
				let mut message = SellApi::message(swap)?;
				if let Update::Offer(_) = message.inner {
					message.set_inner_secondary(
						swap.secondary_data.unwrap_btc()?.offer_update().wrap(),
					);
				}
				message
			}
			Role::Buyer => {
				let mut message = BuyApi::message(swap)?;
				if let Update::AcceptOffer(_) = message.inner {
					message.set_inner_secondary(
						swap.secondary_data
							.unwrap_btc()?
							.accept_offer_update()?
							.wrap(),
					);
				}
				message
			}
		};

		Ok(message)
	}

	/// Message has been sent to the counterparty, update state accordingly
	fn message_sent(
		&mut self,
		keychain: &K,
		swap: &mut Swap,
		context: &Context,
	) -> Result<Action, ErrorKind> {
		match swap.role {
			Role::Seller(_, _) => SellApi::message_sent(swap)?,
			Role::Buyer => BuyApi::message_sent(swap)?,
		}
		let action = self.required_action(keychain, swap, context)?;

		Ok(action)
	}

	/// Apply an update Message to the Swap
	fn receive_message(
		&mut self,
		keychain: &K,
		swap: &mut Swap,
		context: &Context,
		message: Message,
	) -> Result<Action, ErrorKind> {
		if swap.id != message.id {
			return Err(ErrorKind::MismatchedId);
		}

		if swap.is_finalized() {
			return Err(ErrorKind::Finalized);
		}

		match swap.role {
			Role::Seller(_, _) => self.seller_receive_message(keychain, swap, context, message)?,
			Role::Buyer => self.buyer_receive_message(keychain, swap, context, message)?,
		};
		let action = self.required_action(keychain, swap, context)?;

		Ok(action)
	}

	fn publish_transaction(
		&mut self,
		keychain: &K,
		swap: &mut Swap,
		context: &Context,
	) -> Result<Action, ErrorKind> {
		match swap.role {
			Role::Seller(_, _) => SellApi::publish_transaction(&self.node_client, swap),
			Role::Buyer => BuyApi::publish_transaction(&self.node_client, swap),
		}?;

		self.required_action(keychain, swap, context)
	}

	fn publish_secondary_transaction(
		&mut self,
		keychain: &K,
		swap: &mut Swap,
		context: &Context,
	) -> Result<Action, ErrorKind> {
		swap.expect_seller()?;
		swap.expect(Status::RedeemSecondary)?;
		let btc_data = swap.secondary_data.unwrap_btc_mut()?;
		if btc_data.redeem_confirmations.is_some() {
			return Err(ErrorKind::UnexpectedAction);
		}

		let tx = btc_data
			.redeem_tx
			.as_ref()
			.ok_or(ErrorKind::UnexpectedAction)?
			.tx
			.clone();
		self.btc_node_client.post_tx(tx)?;
		btc_data.redeem_confirmations = Some(0);
		let action = self.required_action(keychain, swap, context)?;

		Ok(action)
	}
}<|MERGE_RESOLUTION|>--- conflicted
+++ resolved
@@ -361,11 +361,7 @@
 	}
 }
 
-<<<<<<< HEAD
-impl<K, C: 'static, B> SwapApi<K> for BtcSwapApi<K, C, B>
-=======
 impl<K, C, B> SwapApi<K> for BtcSwapApi<C, B>
->>>>>>> ff7babd2
 where
 	K: Keychain,
 	C: NodeClient,
@@ -454,7 +450,7 @@
 			return Err(ErrorKind::UnexpectedCoinType);
 		}
 
-		let height = self.node_client.get_chain_tip()?.0;
+		let height = self.node_client.get_chain_height()?;
 		let mut swap = SellApi::create_swap_offer(
 			keychain,
 			context,
@@ -492,14 +488,8 @@
 			context.unwrap_buyer()?.unwrap_btc()?,
 		)?;
 
-<<<<<<< HEAD
-		let height = self.node_client.get_chain_tip()?.0;
-		let mut swap =
-			BuyApi::accept_swap_offer(self.keychain()?, context, address, id, offer, height)?;
-=======
 		let height = self.node_client.get_chain_height()?;
 		let mut swap = BuyApi::accept_swap_offer(keychain, context, address, id, offer, height)?;
->>>>>>> ff7babd2
 		swap.secondary_data = btc_data.wrap();
 
 		let action = self.required_action(keychain, &mut swap, context)?;
