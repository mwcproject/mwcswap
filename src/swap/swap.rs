// Copyright 2019 The vault713 Developers
//
// Licensed under the Apache License, Version 2.0 (the "License");
// you may not use this file except in compliance with the License.
// You may obtain a copy of the License at
//
//     http://www.apache.org/licenses/LICENSE-2.0
//
// Unless required by applicable law or agreed to in writing, software
// distributed under the License is distributed on an "AS IS" BASIS,
// WITHOUT WARRANTIES OR CONDITIONS OF ANY KIND, either express or implied.
// See the License for the specific language governing permissions and
// limitations under the License.

use super::message::*;
use super::multisig::{Builder as MultisigBuilder, Hashed};
use grin_core::ser::ProtocolVersion;
use super::ser::*;
use super::types::*;
use super::{ErrorKind, Keychain};
use chrono::{DateTime, Utc};
use grin_core::core::{transaction as tx, KernelFeatures, TxKernel};
use grin_core::libtx::secp_ser;
use grin_core::ser;
use grin_keychain::{Identifier, SwitchCommitmentType};
use grin_util::secp::key::{PublicKey, SecretKey};
use grin_util::secp::pedersen::{Commitment, RangeProof};
use grin_util::secp::{Message as SecpMessage, Secp256k1, Signature};
use grin_util::to_hex;
use libwallet::{NodeClient, Slate, TxWrapper};
use uuid::Uuid;

#[derive(Serialize, Deserialize, Debug, Clone)]
pub struct Swap {
	pub id: Uuid,
	pub idx: u32,
	pub version: u8,
	pub address: Option<String>,
	pub network: Network,
	pub role: Role,
	pub started: DateTime<Utc>,
	pub status: Status,
	#[serde(with = "secp_ser::string_or_u64")]
	pub primary_amount: u64,
	#[serde(with = "secp_ser::string_or_u64")]
	pub secondary_amount: u64,
	pub secondary_currency: Currency,
	pub secondary_data: SecondaryData,
	#[serde(
		serialize_with = "option_pubkey_to_hex",
		deserialize_with = "option_pubkey_from_hex"
	)]
	pub(super) redeem_public: Option<PublicKey>,
	pub(super) participant_id: usize,
	pub(super) multisig: MultisigBuilder,
	#[serde(deserialize_with = "slate_deser")]
	pub lock_slate: Slate,
	pub(super) lock_confirmations: Option<u64>,
	#[serde(deserialize_with = "slate_deser")]
	pub(super) refund_slate: Slate,
	#[serde(deserialize_with = "slate_deser")]
	pub(super) redeem_slate: Slate,
	pub(super) redeem_confirmations: Option<u64>,
	#[serde(
		serialize_with = "option_sig_to_hex",
		deserialize_with = "option_sig_from_hex"
	)]
	pub(super) adaptor_signature: Option<Signature>,
}

impl Swap {
	pub fn is_finalized(&self) -> bool {
		use Status::*;

		match self.status {
			Completed | Cancelled | Refunded => true,
			_ => false,
		}
	}

	pub fn is_seller(&self) -> bool {
		match self.role {
			Role::Seller(_, _) => true,
			Role::Buyer => false,
		}
	}

	pub fn change_output<K: Keychain>(
		&self,
		keychain: &K,
		context: &Context,
	) -> Result<(Identifier, u64, Commitment), ErrorKind> {
		self.expect_seller()?;
		let scontext = context.unwrap_seller()?;

		let identifier = scontext.change_output.clone();
		let amount = scontext
			.inputs
			.iter()
			.fold(0, |acc, (_, value)| acc + *value)
			.saturating_sub(self.primary_amount);
		let commit = keychain.commit(amount, &identifier, &SwitchCommitmentType::Regular)?;

		Ok((identifier, amount, commit))
	}

	pub fn redeem_output<K: Keychain>(
		&self,
		keychain: &K,
		context: &Context,
	) -> Result<(Identifier, u64, Commitment), ErrorKind> {
		self.expect_buyer()?;
		let bcontext = context.unwrap_buyer()?;
		if self.status < Status::InitRedeem || self.status > Status::Completed {
			return Err(ErrorKind::UnexpectedStatus(Status::InitRedeem, self.status));
		}

		let identifier = bcontext.output.clone();
		let amount = self.redeem_slate.amount;
		let commit = keychain.commit(amount, &identifier, &SwitchCommitmentType::Regular)?;

		Ok((identifier, amount, commit))
	}

	pub(super) fn expect_seller(&self) -> Result<(), ErrorKind> {
		match self.role {
			Role::Seller(_, _) => Ok(()),
			_ => Err(ErrorKind::UnexpectedRole),
		}
	}

	pub(super) fn expect_buyer(&self) -> Result<(), ErrorKind> {
		match self.role {
			Role::Buyer => Ok(()),
			_ => Err(ErrorKind::UnexpectedRole),
		}
	}

	pub(super) fn unwrap_seller(&self) -> Result<(String, u64), ErrorKind> {
		match &self.role {
			Role::Seller(address, change) => Ok((address.clone(), *change)),
			_ => Err(ErrorKind::UnexpectedRole),
		}
	}

	pub(super) fn expect(&self, status: Status) -> Result<(), ErrorKind> {
		if self.status == status {
			Ok(())
		} else {
			Err(ErrorKind::UnexpectedStatus(status, self.status))
		}
	}

	pub(super) fn message(&self, inner: Update) -> Result<Message, ErrorKind> {
		Ok(Message::new(self.id.clone(), inner, SecondaryUpdate::Empty))
	}

	pub(super) fn multisig_secret<K: Keychain>(
		&self,
		keychain: &K,
		context: &Context,
	) -> Result<SecretKey, ErrorKind> {
		let sec_key = keychain.derive_key(
			self.primary_amount,
			&context.multisig_key,
			&SwitchCommitmentType::None,
		)?;

		Ok(sec_key)
	}

	pub(super) fn refund_amount(&self) -> u64 {
		self.primary_amount - self.refund_slate.fee
	}

	pub(super) fn update_lock_confirmations<C: NodeClient>(
		&mut self,
		secp: &Secp256k1,
		node_client: &C,
	) -> Result<u64, ErrorKind> {
		let commit = self.multisig.commit(secp)?;
		let outputs = node_client.get_outputs_from_node(vec![commit])?;
		let height = node_client.get_chain_tip()?.0;
		for (commit_out, (_, height_out, _)) in outputs {
			if commit_out == commit {
				let confirmations = height.saturating_sub(height_out) + 1;
				self.lock_confirmations = Some(confirmations);
				return Ok(confirmations);
			}
		}

		Ok(0)
	}

	pub(super) fn redeem_tx_fields(
		&self,
		secp: &Secp256k1,
		redeem_slate: &Slate,
	) -> Result<(PublicKey, PublicKey, SecpMessage), ErrorKind> {
		let pub_nonces = redeem_slate
			.participant_data
			.iter()
			.map(|p| &p.public_nonce)
			.collect();
		let pub_nonce_sum = PublicKey::from_combination(secp, pub_nonces)?;
		let pub_blinds = redeem_slate
			.participant_data
			.iter()
			.map(|p| &p.public_blind_excess)
			.collect();
		let pub_blind_sum = PublicKey::from_combination(secp, pub_blinds)?;

<<<<<<< HEAD
		let features = KernelFeatures::Plain { fee: self.redeem_slate.fee};
		let message = features.kernel_sig_msg()
=======
		let features = KernelFeatures::Plain {
			fee: redeem_slate.fee,
		};
		let message = features
			.kernel_sig_msg()
>>>>>>> ff7babd2
			.map_err(|_| ErrorKind::Generic("Unable to generate message".into()))?;

		Ok((pub_nonce_sum, pub_blind_sum, message))
	}

	pub(super) fn find_redeem_kernel<C: NodeClient>(
		&self,
		node_client: &mut C,
	) -> Result<Option<(TxKernel, u64)>, ErrorKind> {
		let excess = &self
			.redeem_slate
			.tx
			.kernels()
			.get(0)
			.ok_or(ErrorKind::UnexpectedAction)?
			.excess;

		let res = node_client
			.get_kernel(excess, None, None)?
			.map(|(kernel, height, _)| (kernel, height));

		Ok(res)
	}

	pub(super) fn is_locked(&self, confirmations: u64) -> bool {
		self.lock_confirmations.unwrap_or(0) >= confirmations
	}

	pub(super) fn other_participant_id(&self) -> usize {
		(self.participant_id + 1) % 2
	}

	/// Common nonce for the BulletProof is sum_i H(C_i) where C_i is the commitment of participant i
	pub(super) fn common_nonce(&self, secp: &Secp256k1) -> Result<SecretKey, ErrorKind> {
		let hashed_nonces: Vec<SecretKey> = self
			.multisig
			.participants
			.iter()
			.filter_map(|p| p.partial_commitment.as_ref().map(|c| c.hash()))
			.filter_map(|h| h.ok().map(|h| h.to_secret_key(secp)))
			.filter_map(|s| s.ok())
			.collect();
		if hashed_nonces.len() != 2 {
			return Err(super::multisig::ErrorKind::MultiSigIncomplete.into());
		}
		let sec_key = secp.blind_sum(hashed_nonces, Vec::new())?;

		Ok(sec_key)
	}
}

impl ser::Writeable for Swap {
	fn write<W: ser::Writer>(&self, writer: &mut W) -> Result<(), ser::Error> {
		writer.write_bytes(&serde_json::to_vec(self).map_err(|_| ser::Error::CorruptedData)?)
	}
}

impl ser::Readable for Swap {
	fn read(reader: &mut dyn ser::Reader) -> Result<Swap, ser::Error> {
		let data = reader.read_bytes_len_prefix()?;
		serde_json::from_slice(&data[..]).map_err(|_| ser::Error::CorruptedData)
	}
}

/// Add an input to a tx at the appropriate position
pub fn tx_add_input(slate: &mut Slate, commit: Commitment) {
	let input = tx::Input {
		features: tx::OutputFeatures::Plain,
		commit,
	};
	let inputs = slate.tx.inputs_mut();
	inputs
		.binary_search(&input)
		.err()
		.map(|e| inputs.insert(e, input));
}

/// Add an output to a tx at the appropriate position
pub fn tx_add_output(slate: &mut Slate, commit: Commitment, proof: RangeProof) {
	let output = tx::Output {
		features: tx::OutputFeatures::Plain,
		commit,
		proof,
	};
	let outputs = slate.tx.outputs_mut();
	outputs
		.binary_search(&output)
		.err()
		.map(|e| outputs.insert(e, output));
}

/// Interpret the final 32 bytes of the signature as a secret key
pub fn signature_as_secret(
	secp: &Secp256k1,
	signature: &Signature,
) -> Result<SecretKey, ErrorKind> {
	let ser = signature.to_raw_data();
	let key = SecretKey::from_slice(secp, &ser[32..])?;
	Ok(key)
}

/// Serialize a transaction and submit it to the network
pub fn publish_transaction<C: NodeClient>(
	node_client: &C,
	tx: &tx::Transaction,
	fluff: bool,
) -> Result<(), ErrorKind> {
	let wrapper = TxWrapper {
<<<<<<< HEAD
		tx_hex: to_hex(ser::ser_vec(tx, ProtocolVersion::local()).unwrap()),
=======
		tx_hex: to_hex(ser::ser_vec(tx, ser::ProtocolVersion(1)).unwrap()),
>>>>>>> ff7babd2
	};
	node_client.post_tx(&wrapper, fluff)?;
	Ok(())
}<|MERGE_RESOLUTION|>--- conflicted
+++ resolved
@@ -54,7 +54,7 @@
 	pub(super) participant_id: usize,
 	pub(super) multisig: MultisigBuilder,
 	#[serde(deserialize_with = "slate_deser")]
-	pub lock_slate: Slate,
+	pub(super) lock_slate: Slate,
 	pub(super) lock_confirmations: Option<u64>,
 	#[serde(deserialize_with = "slate_deser")]
 	pub(super) refund_slate: Slate,
@@ -180,7 +180,7 @@
 	) -> Result<u64, ErrorKind> {
 		let commit = self.multisig.commit(secp)?;
 		let outputs = node_client.get_outputs_from_node(vec![commit])?;
-		let height = node_client.get_chain_tip()?.0;
+		let height = node_client.get_chain_height()?;
 		for (commit_out, (_, height_out, _)) in outputs {
 			if commit_out == commit {
 				let confirmations = height.saturating_sub(height_out) + 1;
@@ -210,16 +210,11 @@
 			.collect();
 		let pub_blind_sum = PublicKey::from_combination(secp, pub_blinds)?;
 
-<<<<<<< HEAD
-		let features = KernelFeatures::Plain { fee: self.redeem_slate.fee};
-		let message = features.kernel_sig_msg()
-=======
 		let features = KernelFeatures::Plain {
 			fee: redeem_slate.fee,
 		};
 		let message = features
 			.kernel_sig_msg()
->>>>>>> ff7babd2
 			.map_err(|_| ErrorKind::Generic("Unable to generate message".into()))?;
 
 		Ok((pub_nonce_sum, pub_blind_sum, message))
@@ -328,11 +323,7 @@
 	fluff: bool,
 ) -> Result<(), ErrorKind> {
 	let wrapper = TxWrapper {
-<<<<<<< HEAD
-		tx_hex: to_hex(ser::ser_vec(tx, ProtocolVersion::local()).unwrap()),
-=======
 		tx_hex: to_hex(ser::ser_vec(tx, ser::ProtocolVersion(1)).unwrap()),
->>>>>>> ff7babd2
 	};
 	node_client.post_tx(&wrapper, fluff)?;
 	Ok(())
